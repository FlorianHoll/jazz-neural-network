"""Utils functions for the music package."""
from typing import Union

import numpy as np

<<<<<<< HEAD
SHARPS_TO_KEY_SIGNATURE_SYMBOL = {
    0: "C",
    -1: "F",
    -2: "Bb",
    -3: "Eb",
    -4: "Ab",
    -5: "Db",
    -6: "Gb",
    1: "G",
    2: "D",
    3: "A",
    4: "E",
    5: "B",
    6: "F#",
}

NOTE_SYMBOL_TO_NUMBER = {
    "C": 0,
    "Db": 1,
    "C#": 1,
    "D": 2,
    "Eb": 3,
    "D#": 3,
    "Fb": 4,
    "E": 4,
    "F": 5,
    "Gb": 6,
    "F#": 6,
    "G": 7,
    "Ab": 8,
    "G#": 8,
    "A": 9,
    "Bb": 10,
    "A#": 10,
    "B": 11,
}

MIDI_NUMBER_TO_NOTE_SYMBOL = {
    value: key for key, value in NOTE_SYMBOL_TO_NUMBER.items()
}

CHORD_TYPES_TO_NUMBERS = {
    "min7": np.array([0, 3, 7, 10]),
    "maj7": np.array([0, 4, 7, 11]),
    "dim7": np.array([0, 3, 6, 10]),
    "dom7": np.array([0, 4, 7, 10]),
}
=======
from rnn.music._chord_utils import _chord_symbol_to_neural_net_representation
from rnn.music._chord_utils import _chord_type_to_compatible_chord
from rnn.music._chord_utils import _chord_types_to_numbers
from rnn.music._key_utils import _sharps_to_key_signature_symbol
from rnn.music._note_utils import _midi_number_to_note_symbol
from rnn.music._note_utils import _note_symbol_to_number


def sharps_to_key_signature_symbol(number_sharps: int) -> tuple[str]:
    """Convert the number of sharps to a key signature.

    :param number_sharps: The number of sharps, where a positive
        number indicates the number of sharps and a negative number
        indicates the number of flats. For example, 0 is (C, Am),
        4 would mean 4 sharps, i.e. (E, C#m), -3 would mean 3 flats,
        i.e. (Eb, Cm).
    :return: The key signature as a tuple of both the major and the
        minor key signature with the corresponding number of flats or
        sharps, e.g. (C, Am).
    """
    return _sharps_to_key_signature_symbol[number_sharps]


def note_symbol_to_number(note_symbol: str) -> int:
    """Convert a note symbol to the number in the octave.

    :param note_symbol: The note symbol (e.g. "G", "Bb").
    :return: The number of the note in the octave (e.g. 7, 10).
    """
    return _note_symbol_to_number[note_symbol]


def midi_number_to_note_symbol(midi_number: int) -> str:
    """Convert a midi number to a note symbol.

    :param midi_number: The midi number (e.g. 60).
    :return: The corresponding symbol ("C").
    """
    return _midi_number_to_note_symbol[midi_number]


def chord_symbol_to_neural_net_representation(chord_type: str) -> int:
    """Convert a chord symbol to the neural network representation.

    :param chord_type: The chord symbol (e.g. "C#min7" or "Fmaj7").
    :return: The neural net representation of the chord symbol (e.g. 37, 29).
    """
    return _chord_symbol_to_neural_net_representation[chord_type]
>>>>>>> d7289415

CHORD_TYPE_TO_COMPATIBLE_CHORD = {}
CHORD_TYPE_TO_COMPATIBLE_CHORD.update(
    dict.fromkeys(["maj7", "major", "maj9", "maj11", "maj13", "6", ""], "maj7")
)
CHORD_TYPE_TO_COMPATIBLE_CHORD.update(
    dict.fromkeys(["7", "7#9", "13", "7b9", "7b5", "b9", "9", "+"], "dom7")
)
CHORD_TYPE_TO_COMPATIBLE_CHORD.update(
    dict.fromkeys(["half-diminished", "o7", "dim7", "dim", "ø7"], "dim7")
)
CHORD_TYPE_TO_COMPATIBLE_CHORD.update(
    dict.fromkeys(["m7", "m9", "m6", "m11", "m13", "m(#5)"], "min7")
)

keys = ["C", "C#", "D", "D#", "E", "F", "F#", "G", "G#", "A", "A#", "B"]
alternative_keys = ["B#", "Db", "D", "Eb", "Fb", "E#", "Gb", "G", "Ab", "A", "Bb", "Cb"]
chord_types = ["maj7", "min7", "dom7", "dim7"]

chords = ["N.C."] + [key + chord for key in keys for chord in chord_types]
chords_alternative_representation = ["N.C."] + [
    key + chord for key in alternative_keys for chord in chord_types
]
chords.append("N.C.")
chorddict = {chord: i for i, chord in enumerate(chords)}
chorddict.update(
    {chord: i for i, chord in enumerate(chords_alternative_representation)}
)
CHORD_TYPES_TO_NEURAL_NET_REPRESENTATION = chorddict


def functional_chord_notes_to_chord_symbol(chord_notes: np.ndarray) -> str:
    """Get the chord symbol based on the function that the notes have.

    For example, a maj7 chord is (in our framework) always constituted
    of the root, the major third, the fifth, and the raised seven.
    When counting these in half-tone steps, one can infer the chord
    type by looking at the functional relation of the chord notes
    in relation to the root note (the first number in the array).
    """
    for key, value in _chord_types_to_numbers.items():
        if np.all(chord_notes == value):
            return key
    raise ValueError("The notes do not correspond to a chord type.")


def chord_type_to_numbers(chord_type: str) -> np.ndarray:
    """Convert a chord type to the functional numbers of its notes.

    :param chord_type: The chord type, e.g. "min7", "maj7".
    :return: The notes that the chord consists of.
    """
    return _chord_types_to_numbers[chord_type]


def chord_type_to_compatible_chord(chord_type: str) -> str:
    """Convert any .xml representation of chord type into a compatible one.

    :param chord_type: The chord type from the .xml file.
    :return: The chord type that is compatible with the MusicalElement classes.
    """
    return _chord_type_to_compatible_chord[chord_type]


def octave_in_range(octave: int) -> bool:
    """Indicate whether a given octave is within the plausible range."""
    return (octave >= 0) & (octave <= 8)


def pitch_height_in_range(pitch_height: Union[int, np.ndarray]) -> bool:
    """Indicate whether a given pitch height is within the plausible range.

    MIDI pitches range from 21 to 108, with 21 representing A0 and 108 C8;
    therefore, this is taken as the plausible range.
    """
    return np.all(pitch_height >= 21) & np.all(pitch_height <= 108)<|MERGE_RESOLUTION|>--- conflicted
+++ resolved
@@ -3,55 +3,6 @@
 
 import numpy as np
 
-<<<<<<< HEAD
-SHARPS_TO_KEY_SIGNATURE_SYMBOL = {
-    0: "C",
-    -1: "F",
-    -2: "Bb",
-    -3: "Eb",
-    -4: "Ab",
-    -5: "Db",
-    -6: "Gb",
-    1: "G",
-    2: "D",
-    3: "A",
-    4: "E",
-    5: "B",
-    6: "F#",
-}
-
-NOTE_SYMBOL_TO_NUMBER = {
-    "C": 0,
-    "Db": 1,
-    "C#": 1,
-    "D": 2,
-    "Eb": 3,
-    "D#": 3,
-    "Fb": 4,
-    "E": 4,
-    "F": 5,
-    "Gb": 6,
-    "F#": 6,
-    "G": 7,
-    "Ab": 8,
-    "G#": 8,
-    "A": 9,
-    "Bb": 10,
-    "A#": 10,
-    "B": 11,
-}
-
-MIDI_NUMBER_TO_NOTE_SYMBOL = {
-    value: key for key, value in NOTE_SYMBOL_TO_NUMBER.items()
-}
-
-CHORD_TYPES_TO_NUMBERS = {
-    "min7": np.array([0, 3, 7, 10]),
-    "maj7": np.array([0, 4, 7, 11]),
-    "dim7": np.array([0, 3, 6, 10]),
-    "dom7": np.array([0, 4, 7, 10]),
-}
-=======
 from rnn.music._chord_utils import _chord_symbol_to_neural_net_representation
 from rnn.music._chord_utils import _chord_type_to_compatible_chord
 from rnn.music._chord_utils import _chord_types_to_numbers
@@ -100,36 +51,6 @@
     :return: The neural net representation of the chord symbol (e.g. 37, 29).
     """
     return _chord_symbol_to_neural_net_representation[chord_type]
->>>>>>> d7289415
-
-CHORD_TYPE_TO_COMPATIBLE_CHORD = {}
-CHORD_TYPE_TO_COMPATIBLE_CHORD.update(
-    dict.fromkeys(["maj7", "major", "maj9", "maj11", "maj13", "6", ""], "maj7")
-)
-CHORD_TYPE_TO_COMPATIBLE_CHORD.update(
-    dict.fromkeys(["7", "7#9", "13", "7b9", "7b5", "b9", "9", "+"], "dom7")
-)
-CHORD_TYPE_TO_COMPATIBLE_CHORD.update(
-    dict.fromkeys(["half-diminished", "o7", "dim7", "dim", "ø7"], "dim7")
-)
-CHORD_TYPE_TO_COMPATIBLE_CHORD.update(
-    dict.fromkeys(["m7", "m9", "m6", "m11", "m13", "m(#5)"], "min7")
-)
-
-keys = ["C", "C#", "D", "D#", "E", "F", "F#", "G", "G#", "A", "A#", "B"]
-alternative_keys = ["B#", "Db", "D", "Eb", "Fb", "E#", "Gb", "G", "Ab", "A", "Bb", "Cb"]
-chord_types = ["maj7", "min7", "dom7", "dim7"]
-
-chords = ["N.C."] + [key + chord for key in keys for chord in chord_types]
-chords_alternative_representation = ["N.C."] + [
-    key + chord for key in alternative_keys for chord in chord_types
-]
-chords.append("N.C.")
-chorddict = {chord: i for i, chord in enumerate(chords)}
-chorddict.update(
-    {chord: i for i, chord in enumerate(chords_alternative_representation)}
-)
-CHORD_TYPES_TO_NEURAL_NET_REPRESENTATION = chorddict
 
 
 def functional_chord_notes_to_chord_symbol(chord_notes: np.ndarray) -> str:
